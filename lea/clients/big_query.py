from __future__ import annotations

import os
import textwrap

import pandas as pd

import lea

from .base import Client


class BigQuery(Client):
    def __init__(self, credentials, location, project_id, dataset_name, username):
        from google.cloud import bigquery

        self.project_id = project_id
        self.location = location
        self.client = bigquery.Client(credentials=credentials)
        self._dataset_name = dataset_name
        self.username = username

    @property
    def sqlglot_dialect(self):
        return "bigquery"

    @property
    def dataset_name(self):
<<<<<<< HEAD
        base_dataset = (
            f"{self._dataset_name}_{self.username}"
            if self.username
            else self._dataset_name
        )
        return (
            f"{base_dataset}_stable"
            if os.environ.get("FREEZE_RELEASES", "false").lower() == "true"
            else base_dataset
        )
=======
        return f"{self._dataset_name}_{self.username}" if self.username else self._dataset_name
>>>>>>> b20dff61

    def create_dataset(self):
        from google.cloud import bigquery

        dataset_ref = self.client.dataset(self.dataset_name)
        dataset = bigquery.Dataset(dataset_ref)
        dataset.location = self.location
        dataset = self.client.create_dataset(dataset, exists_ok=True)
        print(f"Created dataset {dataset.dataset_id}")

    def delete_dataset(self):
        from google.cloud import bigquery

        dataset_ref = self.client.dataset(self.dataset_name)
        dataset = bigquery.Dataset(dataset_ref)
        dataset.location = self.location
        self.client.delete_dataset(dataset, delete_contents=True, not_found_ok=True)

    def _make_job(self, view: lea.views.SQLView):
        query = view.query
        if self.username:
            query = query.replace(f"{self._dataset_name}.", f"{self.dataset_name}.")

        return self.client.create_job(
            {
                "query": {
                    "query": query,
                    "destinationTable": {
                        "projectId": self.project_id,
                        "datasetId": self.dataset_name,
                        "tableId": f"{view.schema}__{view.name}".lstrip("_"),
                    },
                    "createDisposition": "CREATE_IF_NEEDED",
                    "writeDisposition": "WRITE_TRUNCATE",
                },
                "labels": {
                    "job_dataset": self.dataset_name,
                    "job_schema": view.schema,
                    "job_table": f"{view.schema}__{view.name}".lstrip("_"),
                    "job_username": self.username,
                    "job_is_github_actions": "GITHUB_ACTIONS" in os.environ,
                },
            }
        )

    def _create_sql(self, view: lea.views.SQLView):
        job = self._make_job(view)
        job.result()

    def _create_python(self, view: lea.views.PythonView):
        from google.cloud import bigquery

        output = self._load_python(view)

        job_config = bigquery.LoadJobConfig(
            schema=[],
            write_disposition="WRITE_TRUNCATE",
        )

        job = self.client.load_table_from_dataframe(
            output,
            f"{self.project_id}.{self.dataset_name}.{view.schema}__{view.name}",
            job_config=job_config,
        )
        job.result()

    def _load_sql(self, view: lea.views.SQLView) -> pd.DataFrame:
        query = view.query
        if self.username:
            query = query.replace(f"{self._dataset_name}.", f"{self.dataset_name}.")
        return pd.read_gbq(query, credentials=self.client._credentials)

    def list_existing(self):
        return [
            table.table_id.split("__", 1) for table in self.client.list_tables(self.dataset_name)
        ]

    def delete(self, view: lea.views.View):
        self.client.delete_table(
            f"{self.project_id}.{self.dataset_name}.{view.schema}__{view.name}"
        )

    def get_columns(self) -> pd.DataFrame:
        query = f"""
        SELECT
            table_schema AS schema,
            table_name AS table,
            column_name AS column,
            data_type AS type
        FROM {self.dataset_name}.INFORMATION_SCHEMA.COLUMNS
        """
        return self._load_sql(lea.views.GenericSQLView(schema=None, name=None, query=query))

    def get_diff_summary(self, origin_dataset: str, destination_dataset: str):
        # TODO: this could leverage get_columns
        view = lea.views.GenericSQLView(
            schema=None,
            name=None,
            query=f"""
            SELECT *
            FROM (
                SELECT
                    table_name, column_name, 'REMOVED' AS diff_kind
                FROM (
                    SELECT table_name, column_name
                    FROM {destination_dataset}.INFORMATION_SCHEMA.COLUMNS
                    EXCEPT
                    DISTINCT
                    SELECT table_name, column_name
                    FROM {origin_dataset}.INFORMATION_SCHEMA.COLUMNS
                )

                UNION ALL

                SELECT
                    table_name, NULL AS column_name, 'REMOVED' AS diff_kind
                FROM (
                    SELECT table_name
                    FROM {destination_dataset}.INFORMATION_SCHEMA.TABLES
                    EXCEPT DISTINCT
                    SELECT table_name
                    FROM {origin_dataset}.INFORMATION_SCHEMA.TABLES
                )

                UNION ALL

                SELECT
                    table_name, column_name, 'ADDED' AS diff_kind
                FROM (
                    SELECT table_name, column_name
                    FROM {origin_dataset}.INFORMATION_SCHEMA.COLUMNS
                    EXCEPT DISTINCT
                    SELECT table_name, column_name
                    FROM {destination_dataset}.INFORMATION_SCHEMA.COLUMNS
                )

                UNION ALL

                SELECT
                    table_name, NULL AS column_name, 'ADDED' AS diff_kind
                FROM (
                    SELECT table_name
                    FROM {origin_dataset}.INFORMATION_SCHEMA.TABLES
                    EXCEPT DISTINCT
                    SELECT table_name
                    FROM {destination_dataset}.INFORMATION_SCHEMA.TABLES
                )
            )
            WHERE table_name != 'None__None'
            """,
        )
        return self._load_sql(view)

    def yield_unit_tests(self, columns: list[str], view: lea.views.View):
        column_comments = view.extract_comments(columns=columns, dialect=self.sqlglot_dialect)

        for column, comment_block in column_comments.items():
            for comment in comment_block:
                if "@" in comment.text:
                    if comment.text == "@UNIQUE":
                        yield lea.views.GenericSQLView(
                            schema="tests",
                            name=f"{view.schema}.{view.name}.{column}@UNIQUE",
                            query=textwrap.dedent(
                                f"""
                                SELECT {column}, COUNT(*) AS n
                                FROM {self.dataset_name}.{view.schema}__{view.name}
                                GROUP BY {column}
                                HAVING n > 1
                                """
                            ),
                        )
                    else:
                        raise ValueError(f"Unhandled tag: {comment.text}")<|MERGE_RESOLUTION|>--- conflicted
+++ resolved
@@ -26,7 +26,6 @@
 
     @property
     def dataset_name(self):
-<<<<<<< HEAD
         base_dataset = (
             f"{self._dataset_name}_{self.username}"
             if self.username
@@ -37,9 +36,6 @@
             if os.environ.get("FREEZE_RELEASES", "false").lower() == "true"
             else base_dataset
         )
-=======
-        return f"{self._dataset_name}_{self.username}" if self.username else self._dataset_name
->>>>>>> b20dff61
 
     def create_dataset(self):
         from google.cloud import bigquery
